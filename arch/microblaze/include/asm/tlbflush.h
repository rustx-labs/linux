/*
 * Copyright (C) 2008-2009 Michal Simek <monstr@monstr.eu>
 * Copyright (C) 2008-2009 PetaLogix
 * Copyright (C) 2006 Atmark Techno, Inc.
 *
 * This file is subject to the terms and conditions of the GNU General Public
 * License. See the file "COPYING" in the main directory of this archive
 * for more details.
 */

#ifndef _ASM_MICROBLAZE_TLBFLUSH_H
#define _ASM_MICROBLAZE_TLBFLUSH_H

#ifdef CONFIG_MMU

#include <linux/sched.h>
#include <linux/threads.h>
#include <asm/processor.h>	/* For TASK_SIZE */
#include <asm/mmu.h>
#include <asm/page.h>
#include <asm/pgalloc.h>

extern void _tlbie(unsigned long address);
extern void _tlbia(void);

#define __tlbia()	{ preempt_disable(); _tlbia(); preempt_enable(); }
<<<<<<< HEAD
=======
#define __tlbie(x)	{ _tlbie(x); }
>>>>>>> 0d0fb0f9

static inline void local_flush_tlb_all(void)
	{ __tlbia(); }
static inline void local_flush_tlb_mm(struct mm_struct *mm)
	{ __tlbia(); }
static inline void local_flush_tlb_page(struct vm_area_struct *vma,
				unsigned long vmaddr)
	{ __tlbie(vmaddr); }
static inline void local_flush_tlb_range(struct vm_area_struct *vma,
		unsigned long start, unsigned long end)
	{ __tlbia(); }

#define flush_tlb_kernel_range(start, end)	do { } while (0)

#define update_mmu_cache(vma, addr, ptep)	do { } while (0)

#define flush_tlb_all local_flush_tlb_all
#define flush_tlb_mm local_flush_tlb_mm
#define flush_tlb_page local_flush_tlb_page
#define flush_tlb_range local_flush_tlb_range

/*
 * This is called in munmap when we have freed up some page-table
 * pages.  We don't need to do anything here, there's nothing special
 * about our page-table pages.  -- paulus
 */
static inline void flush_tlb_pgtables(struct mm_struct *mm,
	unsigned long start, unsigned long end) { }

#else /* CONFIG_MMU */

#define flush_tlb()				BUG()
#define flush_tlb_all()				BUG()
#define flush_tlb_mm(mm)			BUG()
#define flush_tlb_page(vma, addr)		BUG()
#define flush_tlb_range(mm, start, end)		BUG()
#define flush_tlb_pgtables(mm, start, end)	BUG()
#define flush_tlb_kernel_range(start, end)	BUG()

#endif /* CONFIG_MMU */

#endif /* _ASM_MICROBLAZE_TLBFLUSH_H */<|MERGE_RESOLUTION|>--- conflicted
+++ resolved
@@ -24,10 +24,7 @@
 extern void _tlbia(void);
 
 #define __tlbia()	{ preempt_disable(); _tlbia(); preempt_enable(); }
-<<<<<<< HEAD
-=======
 #define __tlbie(x)	{ _tlbie(x); }
->>>>>>> 0d0fb0f9
 
 static inline void local_flush_tlb_all(void)
 	{ __tlbia(); }
