--- conflicted
+++ resolved
@@ -103,13 +103,10 @@
 		return KVM_X86_FEATURE_SGX1;
 	else if (x86_feature == X86_FEATURE_SGX2)
 		return KVM_X86_FEATURE_SGX2;
-<<<<<<< HEAD
 	else if (x86_feature == X86_FEATURE_SGX_EDECCSSA)
 		return KVM_X86_FEATURE_SGX_EDECCSSA;
-=======
 	else if (x86_feature == X86_FEATURE_CONSTANT_TSC)
 		return KVM_X86_FEATURE_CONSTANT_TSC;
->>>>>>> bd827bd7
 
 	return x86_feature;
 }
