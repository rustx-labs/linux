--- conflicted
+++ resolved
@@ -190,13 +190,9 @@
 		     const char *name, void *value, size_t size);
 ssize_t ovl_listxattr(struct dentry *dentry, char *list, size_t size);
 int ovl_removexattr(struct dentry *dentry, const char *name);
-<<<<<<< HEAD
-int ovl_open_maybe_copy_up(struct dentry *dentry, unsigned int file_flags);
-=======
 struct posix_acl *ovl_get_acl(struct inode *inode, int type);
 int ovl_open_maybe_copy_up(struct dentry *dentry, unsigned int file_flags);
 int ovl_update_time(struct inode *inode, struct timespec *ts, int flags);
->>>>>>> 30c17ebf
 
 struct inode *ovl_new_inode(struct super_block *sb, umode_t mode);
 struct inode *ovl_get_inode(struct super_block *sb, struct inode *realinode);
