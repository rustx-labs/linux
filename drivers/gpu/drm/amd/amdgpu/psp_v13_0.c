--- conflicted
+++ resolved
@@ -20,10 +20,6 @@
  * OTHER DEALINGS IN THE SOFTWARE.
  *
  */
-<<<<<<< HEAD
-#include <linux/dev_printk.h>
-=======
->>>>>>> 0db78532
 #include <drm/drm_drv.h>
 #include <linux/vmalloc.h>
 #include "amdgpu.h"
