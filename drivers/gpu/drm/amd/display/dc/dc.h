/*
 * Copyright 2012-14 Advanced Micro Devices, Inc.
 *
 * Permission is hereby granted, free of charge, to any person obtaining a
 * copy of this software and associated documentation files (the "Software"),
 * to deal in the Software without restriction, including without limitation
 * the rights to use, copy, modify, merge, publish, distribute, sublicense,
 * and/or sell copies of the Software, and to permit persons to whom the
 * Software is furnished to do so, subject to the following conditions:
 *
 * The above copyright notice and this permission notice shall be included in
 * all copies or substantial portions of the Software.
 *
 * THE SOFTWARE IS PROVIDED "AS IS", WITHOUT WARRANTY OF ANY KIND, EXPRESS OR
 * IMPLIED, INCLUDING BUT NOT LIMITED TO THE WARRANTIES OF MERCHANTABILITY,
 * FITNESS FOR A PARTICULAR PURPOSE AND NONINFRINGEMENT.  IN NO EVENT SHALL
 * THE COPYRIGHT HOLDER(S) OR AUTHOR(S) BE LIABLE FOR ANY CLAIM, DAMAGES OR
 * OTHER LIABILITY, WHETHER IN AN ACTION OF CONTRACT, TORT OR OTHERWISE,
 * ARISING FROM, OUT OF OR IN CONNECTION WITH THE SOFTWARE OR THE USE OR
 * OTHER DEALINGS IN THE SOFTWARE.
 *
 * Authors: AMD
 *
 */

#ifndef DC_INTERFACE_H_
#define DC_INTERFACE_H_

#include "dc_types.h"
#include "grph_object_defs.h"
#include "logger_types.h"
#include "gpio_types.h"
#include "link_service_types.h"
#include "grph_object_ctrl_defs.h"
#include <inc/hw/opp.h>

#include "inc/hw_sequencer.h"
#include "inc/compressor.h"
#include "inc/hw/dmcu.h"
#include "dml/display_mode_lib.h"

<<<<<<< HEAD
#define DC_VER "3.2.17"
=======
#define DC_VER "3.2.27"
>>>>>>> 0ecfebd2

#define MAX_SURFACES 3
#define MAX_PLANES 6
#define MAX_STREAMS 6
#define MAX_SINKS_PER_LINK 4

/*******************************************************************************
 * Display Core Interfaces
 ******************************************************************************/
struct dc_versions {
	const char *dc_ver;
	struct dmcu_version dmcu_version;
};

enum dc_plane_type {
	DC_PLANE_TYPE_INVALID,
	DC_PLANE_TYPE_DCE_RGB,
	DC_PLANE_TYPE_DCE_UNDERLAY,
	DC_PLANE_TYPE_DCN_UNIVERSAL,
};

struct dc_plane_cap {
	enum dc_plane_type type;
	uint32_t blends_with_above : 1;
	uint32_t blends_with_below : 1;
	uint32_t per_pixel_alpha : 1;
	struct {
		uint32_t argb8888 : 1;
		uint32_t nv12 : 1;
		uint32_t fp16 : 1;
	} pixel_format_support;
	// max upscaling factor x1000
	// upscaling factors are always >= 1
	// for example, 1080p -> 8K is 4.0, or 4000 raw value
	struct {
		uint32_t argb8888;
		uint32_t nv12;
		uint32_t fp16;
	} max_upscale_factor;
	// max downscale factor x1000
	// downscale factors are always <= 1
	// for example, 8K -> 1080p is 0.25, or 250 raw value
	struct {
		uint32_t argb8888;
		uint32_t nv12;
		uint32_t fp16;
	} max_downscale_factor;
};

struct dc_caps {
	uint32_t max_streams;
	uint32_t max_links;
	uint32_t max_audios;
	uint32_t max_slave_planes;
	uint32_t max_planes;
	uint32_t max_downscale_ratio;
	uint32_t i2c_speed_in_khz;
	uint32_t dmdata_alloc_size;
	unsigned int max_cursor_size;
	unsigned int max_video_width;
	int linear_pitch_alignment;
	bool dcc_const_color;
	bool dynamic_audio;
	bool is_apu;
	bool dual_link_dvi;
	bool post_blend_color_processing;
	bool force_dp_tps4_for_cp2520;
	bool disable_dp_clk_share;
	bool psp_setup_panel_mode;
	struct dc_plane_cap planes[MAX_PLANES];
};

struct dc_dcc_surface_param {
	struct dc_size surface_size;
	enum surface_pixel_format format;
	enum swizzle_mode_values swizzle_mode;
	enum dc_scan_direction scan;
};

struct dc_dcc_setting {
	unsigned int max_compressed_blk_size;
	unsigned int max_uncompressed_blk_size;
	bool independent_64b_blks;
};

struct dc_surface_dcc_cap {
	union {
		struct {
			struct dc_dcc_setting rgb;
		} grph;

		struct {
			struct dc_dcc_setting luma;
			struct dc_dcc_setting chroma;
		} video;
	};

	bool capable;
	bool const_color_support;
};

struct dc_static_screen_events {
	bool force_trigger;
	bool cursor_update;
	bool surface_update;
	bool overlay_update;
};


/* Surface update type is used by dc_update_surfaces_and_stream
 * The update type is determined at the very beginning of the function based
 * on parameters passed in and decides how much programming (or updating) is
 * going to be done during the call.
 *
 * UPDATE_TYPE_FAST is used for really fast updates that do not require much
 * logical calculations or hardware register programming. This update MUST be
 * ISR safe on windows. Currently fast update will only be used to flip surface
 * address.
 *
 * UPDATE_TYPE_MED is used for slower updates which require significant hw
 * re-programming however do not affect bandwidth consumption or clock
 * requirements. At present, this is the level at which front end updates
 * that do not require us to run bw_calcs happen. These are in/out transfer func
 * updates, viewport offset changes, recout size changes and pixel depth changes.
 * This update can be done at ISR, but we want to minimize how often this happens.
 *
 * UPDATE_TYPE_FULL is slow. Really slow. This requires us to recalculate our
 * bandwidth and clocks, possibly rearrange some pipes and reprogram anything front
 * end related. Any time viewport dimensions, recout dimensions, scaling ratios or
 * gamma need to be adjusted or pipe needs to be turned on (or disconnected) we do
 * a full update. This cannot be done at ISR level and should be a rare event.
 * Unless someone is stress testing mpo enter/exit, playing with colour or adjusting
 * underscan we don't expect to see this call at all.
 */

enum surface_update_type {
	UPDATE_TYPE_FAST, /* super fast, safe to execute in isr */
	UPDATE_TYPE_MED,  /* ISR safe, most of programming needed, no bw/clk change*/
	UPDATE_TYPE_FULL, /* may need to shuffle resources */
};

/* Forward declaration*/
struct dc;
struct dc_plane_state;
struct dc_state;


struct dc_cap_funcs {
	bool (*get_dcc_compression_cap)(const struct dc *dc,
			const struct dc_dcc_surface_param *input,
			struct dc_surface_dcc_cap *output);
};

struct link_training_settings;


/* Structure to hold configuration flags set by dm at dc creation. */
struct dc_config {
	bool gpu_vm_support;
	bool disable_disp_pll_sharing;
	bool fbc_support;
	bool optimize_edp_link_rate;
	bool disable_fractional_pwm;
	bool allow_seamless_boot_optimization;
	bool power_down_display_on_boot;
};

enum visual_confirm {
	VISUAL_CONFIRM_DISABLE = 0,
	VISUAL_CONFIRM_SURFACE = 1,
	VISUAL_CONFIRM_HDR = 2,
};

enum dcc_option {
	DCC_ENABLE = 0,
	DCC_DISABLE = 1,
	DCC_HALF_REQ_DISALBE = 2,
};

enum pipe_split_policy {
	MPC_SPLIT_DYNAMIC = 0,
	MPC_SPLIT_AVOID = 1,
	MPC_SPLIT_AVOID_MULT_DISP = 2,
};

enum wm_report_mode {
	WM_REPORT_DEFAULT = 0,
	WM_REPORT_OVERRIDE = 1,
};

/*
 * For any clocks that may differ per pipe
 * only the max is stored in this structure
 */
struct dc_clocks {
	int dispclk_khz;
	int max_supported_dppclk_khz;
	int dppclk_khz;
	int dcfclk_khz;
	int socclk_khz;
	int dcfclk_deep_sleep_khz;
	int fclk_khz;
	int phyclk_khz;
	int dramclk_khz;
	bool p_state_change_support;
};

struct dc_bw_validation_profile {
	bool enable;

	unsigned long long total_ticks;
	unsigned long long voltage_level_ticks;
	unsigned long long watermark_ticks;
	unsigned long long rq_dlg_ticks;

	unsigned long long total_count;
	unsigned long long skip_fast_count;
	unsigned long long skip_pass_count;
	unsigned long long skip_fail_count;
};

#define BW_VAL_TRACE_SETUP() \
		unsigned long long end_tick = 0; \
		unsigned long long voltage_level_tick = 0; \
		unsigned long long watermark_tick = 0; \
		unsigned long long start_tick = dc->debug.bw_val_profile.enable ? \
				dm_get_timestamp(dc->ctx) : 0

#define BW_VAL_TRACE_COUNT() \
		if (dc->debug.bw_val_profile.enable) \
			dc->debug.bw_val_profile.total_count++

#define BW_VAL_TRACE_SKIP(status) \
		if (dc->debug.bw_val_profile.enable) { \
			if (!voltage_level_tick) \
				voltage_level_tick = dm_get_timestamp(dc->ctx); \
			dc->debug.bw_val_profile.skip_ ## status ## _count++; \
		}

#define BW_VAL_TRACE_END_VOLTAGE_LEVEL() \
		if (dc->debug.bw_val_profile.enable) \
			voltage_level_tick = dm_get_timestamp(dc->ctx)

#define BW_VAL_TRACE_END_WATERMARKS() \
		if (dc->debug.bw_val_profile.enable) \
			watermark_tick = dm_get_timestamp(dc->ctx)

#define BW_VAL_TRACE_FINISH() \
		if (dc->debug.bw_val_profile.enable) { \
			end_tick = dm_get_timestamp(dc->ctx); \
			dc->debug.bw_val_profile.total_ticks += end_tick - start_tick; \
			dc->debug.bw_val_profile.voltage_level_ticks += voltage_level_tick - start_tick; \
			if (watermark_tick) { \
				dc->debug.bw_val_profile.watermark_ticks += watermark_tick - voltage_level_tick; \
				dc->debug.bw_val_profile.rq_dlg_ticks += end_tick - watermark_tick; \
			} \
		}

struct dc_debug_options {
	enum visual_confirm visual_confirm;
	bool sanity_checks;
	bool max_disp_clk;
	bool surface_trace;
	bool timing_trace;
	bool clock_trace;
	bool validation_trace;
	bool bandwidth_calcs_trace;
	int max_downscale_src_width;

	/* stutter efficiency related */
	bool disable_stutter;
	bool use_max_lb;
	enum dcc_option disable_dcc;
	enum pipe_split_policy pipe_split_policy;
	bool force_single_disp_pipe_split;
	bool voltage_align_fclk;

	bool disable_dfs_bypass;
	bool disable_dpp_power_gate;
	bool disable_hubp_power_gate;
	bool disable_pplib_wm_range;
	enum wm_report_mode pplib_wm_report_mode;
	unsigned int min_disp_clk_khz;
	int sr_exit_time_dpm0_ns;
	int sr_enter_plus_exit_time_dpm0_ns;
	int sr_exit_time_ns;
	int sr_enter_plus_exit_time_ns;
	int urgent_latency_ns;
	int percent_of_ideal_drambw;
	int dram_clock_change_latency_ns;
	bool optimized_watermark;
	int always_scale;
	bool disable_pplib_clock_request;
	bool disable_clock_gate;
	bool disable_dmcu;
	bool disable_psr;
	bool force_abm_enable;
	bool disable_stereo_support;
	bool vsr_support;
	bool performance_trace;
	bool az_endpoint_mute_only;
	bool always_use_regamma;
	bool p010_mpo_support;
	bool recovery_enabled;
	bool avoid_vbios_exec_table;
	bool scl_reset_length10;
	bool hdmi20_disable;
	bool skip_detection_link_training;
	unsigned int force_odm_combine; //bit vector based on otg inst
	unsigned int force_fclk_khz;
<<<<<<< HEAD
=======
	bool disable_tri_buf;
	struct dc_bw_validation_profile bw_val_profile;
>>>>>>> 0ecfebd2
};

struct dc_debug_data {
	uint32_t ltFailCount;
	uint32_t i2cErrorCount;
	uint32_t auxErrorCount;
};

<<<<<<< HEAD
=======
struct dc_bounding_box_overrides {
	int sr_exit_time_ns;
	int sr_enter_plus_exit_time_ns;
	int urgent_latency_ns;
	int percent_of_ideal_drambw;
	int dram_clock_change_latency_ns;
};

>>>>>>> 0ecfebd2
struct dc_state;
struct resource_pool;
struct dce_hwseq;
struct dc {
	struct dc_versions versions;
	struct dc_caps caps;
	struct dc_cap_funcs cap_funcs;
	struct dc_config config;
	struct dc_debug_options debug;
	struct dc_bounding_box_overrides bb_overrides;
	struct dc_context *ctx;

	uint8_t link_count;
	struct dc_link *links[MAX_PIPES * 2];

	struct dc_state *current_state;
	struct resource_pool *res_pool;

	/* Display Engine Clock levels */
	struct dm_pp_clock_levels sclk_lvls;

	/* Inputs into BW and WM calculations. */
	struct bw_calcs_dceip *bw_dceip;
	struct bw_calcs_vbios *bw_vbios;
#ifdef CONFIG_DRM_AMD_DC_DCN1_0
	struct dcn_soc_bounding_box *dcn_soc;
	struct dcn_ip_params *dcn_ip;
	struct display_mode_lib dml;
#endif

	/* HW functions */
	struct hw_sequencer_funcs hwss;
	struct dce_hwseq *hwseq;

<<<<<<< HEAD
=======
	/* Require to optimize clocks and bandwidth for added/removed planes */
>>>>>>> 0ecfebd2
	bool optimized_required;

	/* Require to maintain clocks and bandwidth for UEFI enabled HW */
	bool optimize_seamless_boot;

	/* FBC compressor */
	struct compressor *fbc_compressor;

	struct dc_debug_data debug_data;

	const char *build_id;
};

enum frame_buffer_mode {
	FRAME_BUFFER_MODE_LOCAL_ONLY = 0,
	FRAME_BUFFER_MODE_ZFB_ONLY,
	FRAME_BUFFER_MODE_MIXED_ZFB_AND_LOCAL,
} ;

struct dchub_init_data {
	int64_t zfb_phys_addr_base;
	int64_t zfb_mc_base_addr;
	uint64_t zfb_size_in_byte;
	enum frame_buffer_mode fb_mode;
	bool dchub_initialzied;
	bool dchub_info_valid;
};

struct dc_init_data {
	struct hw_asic_id asic_id;
	void *driver; /* ctx */
	struct cgs_device *cgs_device;
	struct dc_bounding_box_overrides bb_overrides;

	int num_virtual_links;
	/*
	 * If 'vbios_override' not NULL, it will be called instead
	 * of the real VBIOS. Intended use is Diagnostics on FPGA.
	 */
	struct dc_bios *vbios_override;
	enum dce_environment dce_environment;

	struct dc_config flags;
	uint32_t log_mask;
};

struct dc_callback_init {
	uint8_t reserved;
};

struct dc *dc_create(const struct dc_init_data *init_params);
void dc_init_callbacks(struct dc *dc,
		const struct dc_callback_init *init_params);
void dc_destroy(struct dc **dc);

/*******************************************************************************
 * Surface Interfaces
 ******************************************************************************/

enum {
	TRANSFER_FUNC_POINTS = 1025
};

struct dc_hdr_static_metadata {
	/* display chromaticities and white point in units of 0.00001 */
	unsigned int chromaticity_green_x;
	unsigned int chromaticity_green_y;
	unsigned int chromaticity_blue_x;
	unsigned int chromaticity_blue_y;
	unsigned int chromaticity_red_x;
	unsigned int chromaticity_red_y;
	unsigned int chromaticity_white_point_x;
	unsigned int chromaticity_white_point_y;

	uint32_t min_luminance;
	uint32_t max_luminance;
	uint32_t maximum_content_light_level;
	uint32_t maximum_frame_average_light_level;
};

enum dc_transfer_func_type {
	TF_TYPE_PREDEFINED,
	TF_TYPE_DISTRIBUTED_POINTS,
	TF_TYPE_BYPASS,
	TF_TYPE_HWPWL
};

struct dc_transfer_func_distributed_points {
	struct fixed31_32 red[TRANSFER_FUNC_POINTS];
	struct fixed31_32 green[TRANSFER_FUNC_POINTS];
	struct fixed31_32 blue[TRANSFER_FUNC_POINTS];

	uint16_t end_exponent;
	uint16_t x_point_at_y1_red;
	uint16_t x_point_at_y1_green;
	uint16_t x_point_at_y1_blue;
};

enum dc_transfer_func_predefined {
	TRANSFER_FUNCTION_SRGB,
	TRANSFER_FUNCTION_BT709,
	TRANSFER_FUNCTION_PQ,
	TRANSFER_FUNCTION_LINEAR,
	TRANSFER_FUNCTION_UNITY,
	TRANSFER_FUNCTION_HLG,
	TRANSFER_FUNCTION_HLG12,
	TRANSFER_FUNCTION_GAMMA22
};

struct dc_transfer_func {
	struct kref refcount;
	enum dc_transfer_func_type type;
	enum dc_transfer_func_predefined tf;
	/* FP16 1.0 reference level in nits, default is 80 nits, only for PQ*/
	uint32_t sdr_ref_white_level;
	struct dc_context *ctx;
	union {
		struct pwl_params pwl;
		struct dc_transfer_func_distributed_points tf_pts;
	};
};

/*
 * This structure is filled in by dc_surface_get_status and contains
 * the last requested address and the currently active address so the called
 * can determine if there are any outstanding flips
 */
struct dc_plane_status {
	struct dc_plane_address requested_address;
	struct dc_plane_address current_address;
	bool is_flip_pending;
	bool is_right_eye;
};

union surface_update_flags {

	struct {
		/* Medium updates */
		uint32_t dcc_change:1;
		uint32_t color_space_change:1;
		uint32_t horizontal_mirror_change:1;
		uint32_t per_pixel_alpha_change:1;
		uint32_t global_alpha_change:1;
		uint32_t rotation_change:1;
		uint32_t swizzle_change:1;
		uint32_t scaling_change:1;
		uint32_t position_change:1;
		uint32_t in_transfer_func_change:1;
		uint32_t input_csc_change:1;
		uint32_t coeff_reduction_change:1;
		uint32_t output_tf_change:1;
		uint32_t pixel_format_change:1;
		uint32_t plane_size_change:1;

		/* Full updates */
		uint32_t new_plane:1;
		uint32_t bpp_change:1;
		uint32_t gamma_change:1;
		uint32_t bandwidth_change:1;
		uint32_t clock_change:1;
		uint32_t stereo_format_change:1;
		uint32_t full_update:1;
	} bits;

	uint32_t raw;
};

struct dc_plane_state {
	struct dc_plane_address address;
	struct dc_plane_flip_time time;
	struct scaling_taps scaling_quality;
	struct rect src_rect;
	struct rect dst_rect;
	struct rect clip_rect;

	union plane_size plane_size;
	union dc_tiling_info tiling_info;

	struct dc_plane_dcc_param dcc;

	struct dc_gamma *gamma_correction;
	struct dc_transfer_func *in_transfer_func;
	struct dc_bias_and_scale *bias_and_scale;
	struct dc_csc_transform input_csc_color_matrix;
	struct fixed31_32 coeff_reduction_factor;
	uint32_t sdr_white_level;

	// TODO: No longer used, remove
	struct dc_hdr_static_metadata hdr_static_ctx;

	enum dc_color_space color_space;

	enum surface_pixel_format format;
	enum dc_rotation_angle rotation;
	enum plane_stereo_format stereo_format;

	bool is_tiling_rotated;
	bool per_pixel_alpha;
	bool global_alpha;
	int  global_alpha_value;
	bool visible;
	bool flip_immediate;
	bool horizontal_mirror;

	union surface_update_flags update_flags;
	/* private to DC core */
	struct dc_plane_status status;
	struct dc_context *ctx;

	/* HACK: Workaround for forcing full reprogramming under some conditions */
	bool force_full_update;

	/* private to dc_surface.c */
	enum dc_irq_source irq_source;
	struct kref refcount;
};

struct dc_plane_info {
	union plane_size plane_size;
	union dc_tiling_info tiling_info;
	struct dc_plane_dcc_param dcc;
	enum surface_pixel_format format;
	enum dc_rotation_angle rotation;
	enum plane_stereo_format stereo_format;
	enum dc_color_space color_space;
	unsigned int sdr_white_level;
	bool horizontal_mirror;
	bool visible;
	bool per_pixel_alpha;
	bool global_alpha;
	int  global_alpha_value;
	bool input_csc_enabled;
};

struct dc_scaling_info {
	struct rect src_rect;
	struct rect dst_rect;
	struct rect clip_rect;
	struct scaling_taps scaling_quality;
};

struct dc_surface_update {
	struct dc_plane_state *surface;

	/* isr safe update parameters.  null means no updates */
	const struct dc_flip_addrs *flip_addr;
	const struct dc_plane_info *plane_info;
	const struct dc_scaling_info *scaling_info;

	/* following updates require alloc/sleep/spin that is not isr safe,
	 * null means no updates
	 */
	const struct dc_gamma *gamma;
	const struct dc_transfer_func *in_transfer_func;

	const struct dc_csc_transform *input_csc_color_matrix;
	const struct fixed31_32 *coeff_reduction_factor;
};

/*
 * Create a new surface with default parameters;
 */
struct dc_plane_state *dc_create_plane_state(struct dc *dc);
const struct dc_plane_status *dc_plane_get_status(
		const struct dc_plane_state *plane_state);

void dc_plane_state_retain(struct dc_plane_state *plane_state);
void dc_plane_state_release(struct dc_plane_state *plane_state);

void dc_gamma_retain(struct dc_gamma *dc_gamma);
void dc_gamma_release(struct dc_gamma **dc_gamma);
struct dc_gamma *dc_create_gamma(void);

void dc_transfer_func_retain(struct dc_transfer_func *dc_tf);
void dc_transfer_func_release(struct dc_transfer_func *dc_tf);
struct dc_transfer_func *dc_create_transfer_func(void);

/*
 * This structure holds a surface address.  There could be multiple addresses
 * in cases such as Stereo 3D, Planar YUV, etc.  Other per-flip attributes such
 * as frame durations and DCC format can also be set.
 */
struct dc_flip_addrs {
	struct dc_plane_address address;
	unsigned int flip_timestamp_in_us;
	bool flip_immediate;
	/* TODO: add flip duration for FreeSync */
};

bool dc_post_update_surfaces_to_stream(
		struct dc *dc);

#include "dc_stream.h"

/*
 * Structure to store surface/stream associations for validation
 */
struct dc_validation_set {
	struct dc_stream_state *stream;
	struct dc_plane_state *plane_states[MAX_SURFACES];
	uint8_t plane_count;
};

<<<<<<< HEAD
bool dc_validate_seamless_boot_timing(struct dc *dc,
=======
bool dc_validate_seamless_boot_timing(const struct dc *dc,
>>>>>>> 0ecfebd2
				const struct dc_sink *sink,
				struct dc_crtc_timing *crtc_timing);

enum dc_status dc_validate_plane(struct dc *dc, const struct dc_plane_state *plane_state);

void get_clock_requirements_for_state(struct dc_state *state, struct AsicStateEx *info);

/*
 * fast_validate: we return after determining if we can support the new state,
 * but before we populate the programming info
 */
enum dc_status dc_validate_global_state(
		struct dc *dc,
		struct dc_state *new_ctx,
		bool fast_validate);


void dc_resource_state_construct(
		const struct dc *dc,
		struct dc_state *dst_ctx);

void dc_resource_state_copy_construct(
		const struct dc_state *src_ctx,
		struct dc_state *dst_ctx);

void dc_resource_state_copy_construct_current(
		const struct dc *dc,
		struct dc_state *dst_ctx);

void dc_resource_state_destruct(struct dc_state *context);

/*
 * TODO update to make it about validation sets
 * Set up streams and links associated to drive sinks
 * The streams parameter is an absolute set of all active streams.
 *
 * After this call:
 *   Phy, Encoder, Timing Generator are programmed and enabled.
 *   New streams are enabled with blank stream; no memory read.
 */
bool dc_commit_state(struct dc *dc, struct dc_state *context);


struct dc_state *dc_create_state(struct dc *dc);
struct dc_state *dc_copy_state(struct dc_state *src_ctx);
void dc_retain_state(struct dc_state *context);
void dc_release_state(struct dc_state *context);

/*******************************************************************************
 * Link Interfaces
 ******************************************************************************/

struct dpcd_caps {
	union dpcd_rev dpcd_rev;
	union max_lane_count max_ln_count;
	union max_down_spread max_down_spread;
	union dprx_feature dprx_feature;

	/* valid only for eDP v1.4 or higher*/
	uint8_t edp_supported_link_rates_count;
	enum dc_link_rate edp_supported_link_rates[8];

	/* dongle type (DP converter, CV smart dongle) */
	enum display_dongle_type dongle_type;
	/* branch device or sink device */
	bool is_branch_dev;
	/* Dongle's downstream count. */
	union sink_count sink_count;
	/* If dongle_type == DISPLAY_DONGLE_DP_HDMI_CONVERTER,
	indicates 'Frame Sequential-to-lllFrame Pack' conversion capability.*/
	struct dc_dongle_caps dongle_caps;

	uint32_t sink_dev_id;
	int8_t sink_dev_id_str[6];
	int8_t sink_hw_revision;
	int8_t sink_fw_revision[2];

	uint32_t branch_dev_id;
	int8_t branch_dev_name[6];
	int8_t branch_hw_revision;
	int8_t branch_fw_revision[2];
	uint8_t link_rate_set;

	bool allow_invalid_MSA_timing_param;
	bool panel_mode_edp;
	bool dpcd_display_control_capable;
	bool ext_receiver_cap_field_present;
};

#include "dc_link.h"

/*******************************************************************************
 * Sink Interfaces - A sink corresponds to a display output device
 ******************************************************************************/

struct dc_container_id {
	// 128bit GUID in binary form
	unsigned char  guid[16];
	// 8 byte port ID -> ELD.PortID
	unsigned int   portId[2];
	// 128bit GUID in binary formufacturer name -> ELD.ManufacturerName
	unsigned short manufacturerName;
	// 2 byte product code -> ELD.ProductCode
	unsigned short productCode;
};



/*
 * The sink structure contains EDID and other display device properties
 */
struct dc_sink {
	enum signal_type sink_signal;
	struct dc_edid dc_edid; /* raw edid */
	struct dc_edid_caps edid_caps; /* parse display caps */
	struct dc_container_id *dc_container_id;
	uint32_t dongle_max_pix_clk;
	void *priv;
	struct stereo_3d_features features_3d[TIMING_3D_FORMAT_MAX];
	bool converter_disable_audio;

	/* private to DC core */
	struct dc_link *link;
	struct dc_context *ctx;

	uint32_t sink_id;

	/* private to dc_sink.c */
	// refcount must be the last member in dc_sink, since we want the
	// sink structure to be logically cloneable up to (but not including)
	// refcount
	struct kref refcount;
};

void dc_sink_retain(struct dc_sink *sink);
void dc_sink_release(struct dc_sink *sink);

struct dc_sink_init_data {
	enum signal_type sink_signal;
	struct dc_link *link;
	uint32_t dongle_max_pix_clk;
	bool converter_disable_audio;
};

struct dc_sink *dc_sink_create(const struct dc_sink_init_data *init_params);

/* Newer interfaces  */
struct dc_cursor {
	struct dc_plane_address address;
	struct dc_cursor_attributes attributes;
};


/*******************************************************************************
 * Interrupt interfaces
 ******************************************************************************/
enum dc_irq_source dc_interrupt_to_irq_source(
		struct dc *dc,
		uint32_t src_id,
		uint32_t ext_id);
bool dc_interrupt_set(struct dc *dc, enum dc_irq_source src, bool enable);
void dc_interrupt_ack(struct dc *dc, enum dc_irq_source src);
enum dc_irq_source dc_get_hpd_irq_source_at_index(
		struct dc *dc, uint32_t link_index);

/*******************************************************************************
 * Power Interfaces
 ******************************************************************************/

void dc_set_power_state(
		struct dc *dc,
		enum dc_acpi_cm_power_state power_state);
void dc_resume(struct dc *dc);
unsigned int dc_get_current_backlight_pwm(struct dc *dc);
unsigned int dc_get_target_backlight_pwm(struct dc *dc);

bool dc_is_dmcu_initialized(struct dc *dc);

#endif /* DC_INTERFACE_H_ */<|MERGE_RESOLUTION|>--- conflicted
+++ resolved
@@ -39,11 +39,7 @@
 #include "inc/hw/dmcu.h"
 #include "dml/display_mode_lib.h"
 
-<<<<<<< HEAD
-#define DC_VER "3.2.17"
-=======
 #define DC_VER "3.2.27"
->>>>>>> 0ecfebd2
 
 #define MAX_SURFACES 3
 #define MAX_PLANES 6
@@ -354,11 +350,8 @@
 	bool skip_detection_link_training;
 	unsigned int force_odm_combine; //bit vector based on otg inst
 	unsigned int force_fclk_khz;
-<<<<<<< HEAD
-=======
 	bool disable_tri_buf;
 	struct dc_bw_validation_profile bw_val_profile;
->>>>>>> 0ecfebd2
 };
 
 struct dc_debug_data {
@@ -367,8 +360,6 @@
 	uint32_t auxErrorCount;
 };
 
-<<<<<<< HEAD
-=======
 struct dc_bounding_box_overrides {
 	int sr_exit_time_ns;
 	int sr_enter_plus_exit_time_ns;
@@ -377,7 +368,6 @@
 	int dram_clock_change_latency_ns;
 };
 
->>>>>>> 0ecfebd2
 struct dc_state;
 struct resource_pool;
 struct dce_hwseq;
@@ -412,10 +402,7 @@
 	struct hw_sequencer_funcs hwss;
 	struct dce_hwseq *hwseq;
 
-<<<<<<< HEAD
-=======
 	/* Require to optimize clocks and bandwidth for added/removed planes */
->>>>>>> 0ecfebd2
 	bool optimized_required;
 
 	/* Require to maintain clocks and bandwidth for UEFI enabled HW */
@@ -719,11 +706,7 @@
 	uint8_t plane_count;
 };
 
-<<<<<<< HEAD
-bool dc_validate_seamless_boot_timing(struct dc *dc,
-=======
 bool dc_validate_seamless_boot_timing(const struct dc *dc,
->>>>>>> 0ecfebd2
 				const struct dc_sink *sink,
 				struct dc_crtc_timing *crtc_timing);
 
@@ -805,7 +788,6 @@
 	int8_t branch_dev_name[6];
 	int8_t branch_hw_revision;
 	int8_t branch_fw_revision[2];
-	uint8_t link_rate_set;
 
 	bool allow_invalid_MSA_timing_param;
 	bool panel_mode_edp;
